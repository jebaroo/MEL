#include "util.h"
#include "Windows.h"
#include <tchar.h>

namespace mel {

    const std::string get_ymdhms() {
        time_t     now = time(0);
        struct tm  tstruct;
        char       buf[80];
        tstruct = *localtime(&now);
        strftime(buf, sizeof(buf), "%Y-%m-%d-%H.%M.%S", &tstruct);
        return buf;
    }

    std::string get_last_windows_error_message(){
        //Get the error message, if any.
        DWORD errorMessageID = ::GetLastError();
        if (errorMessageID == 0)
            return std::string(); //No error message has been recorded

        LPSTR messageBuffer = nullptr;
        size_t size = FormatMessageA(FORMAT_MESSAGE_ALLOCATE_BUFFER | FORMAT_MESSAGE_FROM_SYSTEM | FORMAT_MESSAGE_IGNORE_INSERTS,
            NULL, errorMessageID, MAKELANGID(LANG_NEUTRAL, SUBLANG_DEFAULT), (LPSTR)&messageBuffer, 0, NULL);

        std::string message(messageBuffer, size);

        //Free the buffer.
        LocalFree(messageBuffer);

        return message;
    }

<<<<<<< HEAD
    std::vector<double> eigenv2stdv(Eigen::VectorXd& eigen_vec) {
        std::vector<double> std_vec;
        std_vec.resize(eigen_vec.size());
        Eigen::VectorXd::Map(&std_vec[0], eigen_vec.size()) = eigen_vec;
        return std_vec;
    }

    Eigen::VectorXd stdv2eigenv(std::vector<double>& std_vec) {
        Eigen::Map<Eigen::VectorXd> eigen_vec(&std_vec[0], std_vec.size());
        return eigen_vec;
=======
    void enable_soft_realtime() {
        DWORD dwError;
        if (!SetPriorityClass(GetCurrentProcess(), HIGH_PRIORITY_CLASS))
        {
            dwError = GetLastError();
            _tprintf(TEXT("Failed to elevate process priority (%d)\n"), dwError);
        }
        if (!SetThreadPriority(GetCurrentThread(), THREAD_PRIORITY_HIGHEST))
        {
            dwError = GetLastError();
            _tprintf(TEXT("Failed to elevate thread priority (%d)\n"), dwError);
        }
>>>>>>> dc3be0fd
    }

    std::string namify(std::string name) {
        return "<" + name + ">";
    }

    double sin_wave(double amplitude, double frequency, double t) {
        return amplitude * sin(2 * PI * frequency * t);
    }

    double cos_wave(double amplitude, double frequency, double t) {
        return amplitude * cos(2 * PI * frequency * t);
    }

    double square_wave(double amplitude, double frequency, double t) {
        double sin = sin_wave(1, frequency, t);
        if (sin == 0)
            return 0;
        else if (sin > 0)
            return amplitude;
        else if (sin < 0)
            return -amplitude;
    }

    double triangle_wave(double amplitude, double frequency, double t) {
        return 2 * amplitude / PI * asin(sin(2 * PI * frequency * t));
    }

    double sawtooth_wave(double amplitude, double frequency, double t) {
        return -2 * amplitude / PI * atan(cos(PI * frequency * t) / sin(PI * frequency * t));
    }

    /*double_vec mat_vec_multiply(double_mat A, double_vec b) {
        double_vec c(A.size(),0);
        if (A[0].size() == b.size()) {
            for (int i = 0; i < A.size(); ++i) {
                for (int j = 0; j < A[i].size(); ++j) {
                    c[i] += A[i][j] * b[j];
                }
            }
        }
        else {
            print("FATAL ERROR: inner dimensions must match");
        }
        return c;
    }*/


    double pd_controller(double kp, double kd, double x_ref, double x, double xd_ref, double xd) {
        return kp * (x_ref - x) + kd * (xd_ref - xd);
    }

    double saturate(double value, double max, double min) {
        if (value > max)
            return max;
        else if (value < min)
            return min;
        else
            return value;
    }

    double saturate(double value, double abs_max) {
        abs_max = abs(abs_max);
        return saturate(value, abs_max, -abs_max);
    }

}
<|MERGE_RESOLUTION|>--- conflicted
+++ resolved
@@ -31,7 +31,7 @@
         return message;
     }
 
-<<<<<<< HEAD
+
     std::vector<double> eigenv2stdv(Eigen::VectorXd& eigen_vec) {
         std::vector<double> std_vec;
         std_vec.resize(eigen_vec.size());
@@ -42,7 +42,8 @@
     Eigen::VectorXd stdv2eigenv(std::vector<double>& std_vec) {
         Eigen::Map<Eigen::VectorXd> eigen_vec(&std_vec[0], std_vec.size());
         return eigen_vec;
-=======
+    }
+
     void enable_soft_realtime() {
         DWORD dwError;
         if (!SetPriorityClass(GetCurrentProcess(), HIGH_PRIORITY_CLASS))
@@ -55,7 +56,7 @@
             dwError = GetLastError();
             _tprintf(TEXT("Failed to elevate thread priority (%d)\n"), dwError);
         }
->>>>>>> dc3be0fd
+
     }
 
     std::string namify(std::string name) {
