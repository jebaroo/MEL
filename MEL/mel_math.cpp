#include "mel_math.h"
#include <numeric>
#include "mel_util.h"

namespace mel {
    
    namespace math {

        //-------------------------------------------------------------------------
        // GENERIC FUNCTIONS
        //-------------------------------------------------------------------------

        double saturate(double value, double max, double min) {
            if (value > max)
                return max;
            else if (value < min)
                return min;
            else
                return value;
        }

        double saturate(double value, double abs_max) {
            abs_max = std::abs(abs_max);
            return saturate(value, abs_max, -abs_max);
        }

        double pd_controller(double kp, double kd, double x_ref, double x, double xd_ref, double xd) {
            return kp * (x_ref - x) + kd * (xd_ref - xd);
        }

        bool approx_equal(double a, double b, double tolerance) {
            return std::abs(a - b) < tolerance;
        }

        std::vector<double> linspace(double a, double b, uint32 n) {
            std::vector<double> out;
            if (n > 1) {
                out.resize(n);
                double delta = (b - a) / (n - 1);
                out[0] = a;
                for (int i = 1; i < n - 1; i++) {
                    out[i] = out[i-1] + delta;
                }
                out[n - 1] = b;
            }
            return out;
        }

        //--------------------------------------------------------------------------
        // STATISTICS
        //--------------------------------------------------------------------------

        double sum(std::vector<double> data) {
            return std::accumulate(data.begin(), data.end(), 0.0);
        }

        double mean(std::vector<double> data) {
            return data.size() > 0 ? sum(data) / data.size() : 0.0;
        }

        double stddev_p(std::vector<double> data) {
            if (data.size() > 0) {
                double avg = mean(data);
                std::vector<double> diff(data.size());
                std::transform(data.begin(), data.end(), diff.begin(), [avg](double x) { return x - avg; });
                double sq_sum = std::inner_product(diff.begin(), diff.end(), diff.begin(), 0.0);
                return std::sqrt(sq_sum / data.size());
            }
            else {
                return 0;
            }
        }

        double stddev_s(std::vector<double> data) {
            if (data.size() > 1) {
                double avg = mean(data);
                std::vector<double> diff(data.size());
                std::transform(data.begin(), data.end(), diff.begin(), [avg](double x) { return x - avg; });
                double sq_sum = std::inner_product(diff.begin(), diff.end(), diff.begin(), 0.0);
                return std::sqrt(sq_sum / (data.size() - 1));
            }
            else {
                return 0;
            }
        }

        //--------------------------------------------------------------------------
        // CYCLIC WAVEFORMS
        //--------------------------------------------------------------------------

        double sin_wave(double amplitude, double frequency, double t) {
            return amplitude * sin(2 * PI * frequency * t);
        }

        double cos_wave(double amplitude, double frequency, double t) {
            return amplitude * cos(2 * PI * frequency * t);
        }

        double square_wave(double amplitude, double frequency, double t) {
            double sin = sin_wave(1, frequency, t);
            if (sin == 0)
                return 0;
            else if (sin > 0)
                return amplitude;
            else
                return -amplitude;
        }

        double triangle_wave(double amplitude, double frequency, double t) {
            return 2 * amplitude / PI * asin(sin(2 * PI * frequency * t));
        }

        double sawtooth_wave(double amplitude, double frequency, double t) {
            return -2 * amplitude / PI * atan(cos(PI * frequency * t) / sin(PI * frequency * t));
        }

<<<<<<< HEAD
        std::vector<double> eigenv2stdv(const Eigen::VectorXd& eigen_vec) {
=======
        //-------------------------------------------------------------------------
        // EIGEN RELATED
        //-------------------------------------------------------------------------

        std::vector<double> eigenv2stdv(Eigen::VectorXd& eigen_vec) {
>>>>>>> a9bbf29a
            std::vector<double> std_vec;
            std_vec.resize(eigen_vec.size());
            Eigen::VectorXd::Map(&std_vec[0], eigen_vec.size()) = eigen_vec;
            return std_vec;
        }

        Eigen::VectorXd stdv2eigenv(std::vector<double>& std_vec) {
            Eigen::Map<Eigen::VectorXd> eigen_vec(&std_vec[0], std_vec.size());
            return eigen_vec;
        }

    }
}


<|MERGE_RESOLUTION|>--- conflicted
+++ resolved
@@ -114,15 +114,11 @@
             return -2 * amplitude / PI * atan(cos(PI * frequency * t) / sin(PI * frequency * t));
         }
 
-<<<<<<< HEAD
-        std::vector<double> eigenv2stdv(const Eigen::VectorXd& eigen_vec) {
-=======
         //-------------------------------------------------------------------------
         // EIGEN RELATED
         //-------------------------------------------------------------------------
 
-        std::vector<double> eigenv2stdv(Eigen::VectorXd& eigen_vec) {
->>>>>>> a9bbf29a
+        std::vector<double> eigenv2stdv(const Eigen::VectorXd& eigen_vec) {
             std::vector<double> std_vec;
             std_vec.resize(eigen_vec.size());
             Eigen::VectorXd::Map(&std_vec[0], eigen_vec.size()) = eigen_vec;
