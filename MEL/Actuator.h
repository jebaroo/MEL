--- conflicted
+++ resolved
@@ -22,10 +22,7 @@
 
         // constructors
         Actuator() {}
-<<<<<<< HEAD
-        Actuator(double radius, double kt, double amp_gain, double current_limit, Daq* daq, uint ao_channel, uint do_channel);
         //Actuator(double radius, double kt, double amp_gain, double current_limit, Daq::AoDoChannelSet ao_do_channel_set);
-=======
         Actuator(double radius, double kt, double current_limit, double amp_gain, Daq* daq, uint ao_channel, uint do_channel)
             : radius_(radius),
             kt_(kt),
@@ -34,7 +31,6 @@
             ao_channel_(ao_channel),
             do_channel_(do_channel),
             daq_(daq) {}
->>>>>>> 4df712ee
 
         // state variables
         double torque_;
