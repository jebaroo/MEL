--- conflicted
+++ resolved
@@ -37,11 +37,7 @@
             std::array<double, 5> pos_limits_min_ = { -91.5 * mel::DEG2RAD, -99 * mel::DEG2RAD, 0.050, 0.050, 0.050 }; ///< robot joint position limits in negative direction [rad] or [m]
             std::array<double, 5> pos_limits_max_ = { 3 * mel::DEG2RAD, 108 * mel::DEG2RAD, 0.133, 0.133, 0.133 }; ///< robot joint position limits in positive direction [rad] or [m]
             std::array<double, 5> vel_limits_ = { 250 * mel::DEG2RAD, 300 * mel::DEG2RAD, 0.4, 0.4, 0.4 }; ///< robot joint velocity limits [rad/s] or [m/s]
-<<<<<<< HEAD
-            std::array<double, 5> joint_torque_limits = { 10, 5, 20, 20, 20 }; ///< robot joint torque limits [Nm] or [N]
-=======
             std::array<double, 5> joint_torque_limits = { 10, 10, 20, 20, 20 }; ///< robot joint torque limits [Nm] or [N]
->>>>>>> 6c6ba3d7
             std::array<double, 5> amp_gains_ = { 1.8, 1.8, 0.184, 0.184, 0.184 }; ///< motor aplifier gains [A/V]
         };
 
