#pragma once
#include <cstdio>
#include <iostream>
#include <fstream>
#include <string>
#include "util.h"
#include <boost/filesystem.hpp>

class Daq {

public:

    /* constructor */
    Daq(std::string name, std::string id);

    /* type and identifier */
    std::string type_; 
    std::string id_;

	/* state variables */
	double_vec ai_voltages_;          /* vector for which analog inputs should be read in to*/
	double_vec ao_voltages_;          /* vector for which analog outputs should be read out from*/
    char_vec   di_states_;            /* vector for which digital inputs should be read in to*/
    char_vec   do_states_;            /* vector for which digital outputs should be read out from*/
	int_vec    enc_counts_;           /* vector for which encoder counts should be read in to*/
	double_vec enc_counts_per_sec_;   /* vector for which encoder counts per second should be read in to*/
	
    /* I/O channel information */
	uint_vec   ai_channels_;          /* vector of analog input channels being used */
	double_vec ai_min_voltages_;      /* vector of minimum input voltages allowed by the board */
	double_vec ai_max_voltages_;      /* vector of maximum input voltages allowed by the board */

	uint_vec   ao_channels_;          /* vector of analog output channels being used */
	double_vec ao_min_voltages_;      /* vector of minimum output voltages allowed by the board */
	double_vec ao_max_voltages_;      /* vector of maximum output voltages allowed by the board */
	double_vec ao_initial_voltages_;  /* vector of voltages analog outputs will go to when the program starts */
	double_vec ao_final_voltages_;    /* vector of voltages analog outputs will go to when the program finishes */
	double_vec ao_exp_voltages_;      /* vector of voltages analog outputs will go to if the watchdog expires */

	uint_vec   di_channels_;          /* vector of digital input channels being used */

	uint_vec   do_channels_;          /* vector of digital output channels being used */
    char_vec   do_initial_states_;    /* vector of states digital outputs will go to when the program starts */
    char_vec   do_final_states_;      /* vector of states digital outputs will go to when the program finishes */

	uint_vec   enc_channels_;         /* vector of encoder channels being used */
	uint_vec   vel_channels_;         /* vector of encoder velocity channels being used */
	int_vec    enc_initial_counts_;   /* vector of initial encoder counts to be used when zero_encoder_counts() is called */

	/* pure virtual functions that must be implemented by all derived DAQs */
	virtual int init() = 0;
	virtual int terminate() = 0;

    /* virtual functions that may or may not be implemented by all derived DAQs */
    virtual void read_analog() {}
    virtual void read_digital() {}
    virtual void read_encoder() {}
    virtual void read_encoder_velocity() {}
    virtual void read_all() {}

	virtual void write_analog() {}
	virtual void write_digital() {}
    virtual void write_all() {}

	virtual void zero_encoder_counts() {}

    virtual void log_data(double timestamp) {}

	virtual void reload_watchdog() {}
	virtual void start_watchdog(double watchdog_timeout) {}
	virtual void stop_watchdog() {}

    /* getters and setters of state variables */
    virtual double_vec get_analog_voltages() {}
    virtual double get_analog_voltage(int channel_number) {}
    virtual void set_analog_voltages(double_vec new_voltages) {}
    virtual void set_analog_voltage(int channel_number, double new_voltage) {}

    virtual char_vec get_digital_states() {}
    virtual char get_digital_state(int channel_number) {}
    virtual void set_digital_states(char_vec new_states) {}
    virtual void set_digital_state(int channel_numner, char new_state) {}

    virtual int_vec get_encoder_counts() {}
    virtual int get_encoder_channel(int channel_number) {}
    virtual double_vec get_encoder_counts_per_sec() {}

<<<<<<< HEAD
	
=======


>>>>>>> 7248f29c


protected:     

	bool initialized_ = false;
    std::string log_filename_;
    std::ofstream data_log_;

};<|MERGE_RESOLUTION|>--- conflicted
+++ resolved
@@ -85,12 +85,8 @@
     virtual int get_encoder_channel(int channel_number) {}
     virtual double_vec get_encoder_counts_per_sec() {}
 
-<<<<<<< HEAD
-	
-=======
 
 
->>>>>>> 7248f29c
 
 
 protected:     
