#include <MEL/Math/Functions.hpp>
#include <MEL/Utility/Frequency.hpp>
#include <MEL/Utility/Console.hpp>
<<<<<<< HEAD
#include <MEL/Utility/Timer.hpp>
=======
#include <MEL/Utility/RingBuffer.hpp>
#include <MEL/Exoskeletons/OpenWrist/OpenWrist.hpp>
#include <MEL/Logging/Log.hpp>
#include <MEL/Utility/Timer.hpp>
#include <MEL/Math/Waveform.hpp>
#include <MEL/Communications/Windows/MelShare.hpp>
>>>>>>> 6f0fc032

using namespace mel;

int main(int argc, char const* argv[]) {

<<<<<<< HEAD
    Timer timer(hertz(1000));
    print(timer.get_period());
    while(true) {
=======
    Waveform sinwave(Waveform::Sin, seconds(1), 5.0, 1.0);

    Timer timer(milliseconds(1), Timer::Hybrid);

    std::vector<double> data(1);

    MelShare ms("melshare");

    while(true) {

        data[0] = sinwave.evaluate(timer.get_elapsed_time());

        ms.write_data(data);

>>>>>>> 6f0fc032
        timer.wait();
    }

}<|MERGE_RESOLUTION|>--- conflicted
+++ resolved
@@ -1,42 +1,4 @@
-#include <MEL/Math/Functions.hpp>
-#include <MEL/Utility/Frequency.hpp>
-#include <MEL/Utility/Console.hpp>
-<<<<<<< HEAD
-#include <MEL/Utility/Timer.hpp>
-=======
-#include <MEL/Utility/RingBuffer.hpp>
-#include <MEL/Exoskeletons/OpenWrist/OpenWrist.hpp>
-#include <MEL/Logging/Log.hpp>
-#include <MEL/Utility/Timer.hpp>
-#include <MEL/Math/Waveform.hpp>
-#include <MEL/Communications/Windows/MelShare.hpp>
->>>>>>> 6f0fc032
-
-using namespace mel;
-
-int main(int argc, char const* argv[]) {
-
-<<<<<<< HEAD
-    Timer timer(hertz(1000));
-    print(timer.get_period());
-    while(true) {
-=======
-    Waveform sinwave(Waveform::Sin, seconds(1), 5.0, 1.0);
-
-    Timer timer(milliseconds(1), Timer::Hybrid);
-
-    std::vector<double> data(1);
-
-    MelShare ms("melshare");
-
-    while(true) {
-
-        data[0] = sinwave.evaluate(timer.get_elapsed_time());
-
-        ms.write_data(data);
-
->>>>>>> 6f0fc032
-        timer.wait();
-    }
-
+int main(int argc, char* argv[]) {
+    /* code */
+    return 0;
 }