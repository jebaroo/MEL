--- conflicted
+++ resolved
@@ -343,13 +343,9 @@
             // update all DAQ output channels
             q8.update_output();
 
-<<<<<<< HEAD
+
             // kick watchdog
-            if (!q8.watchdog.kick() || meii.check_all_joint_limits())
-=======
-            /// kick watchdog
             if (!q8.watchdog.kick() || meii.any_limit_exceeded())
->>>>>>> faf2485a
                 stop = true;
 
             // wait for remainder of sample period
