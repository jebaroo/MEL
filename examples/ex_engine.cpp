--- conflicted
+++ resolved
@@ -42,7 +42,7 @@
 public:
 
     Joint(const std::string& name, Object* parent = nullptr) :
-        Object(name, parent) 
+        Object(name, parent)
     {
         add_component<Encoder>(4000);
         add_component<Transmission>(20);
@@ -87,32 +87,7 @@
     }
 };
 
-<<<<<<< HEAD
-class OpenWrist : Object {
-
-    OpenWrist() {
-        add_child<Joint>("joint1");
-        get_child<Joint>("joint1")
-
-    }
-
-    get_joint_position() {
-
-    }
-};
-
 int main(int argc, char* argv[]) {
-    init_logger(Verbose, Verbose);
-
-    Object parent("parent");
-    parent.add_component<ComponentA>();
-
-    Object child("child", &parent);
-    child.add_component<ComponentC>();
-=======
-
-int main(int argc, char* argv[]) {
->>>>>>> e495272f
 
     init_logger(Verbose, Verbose);
 
@@ -122,11 +97,11 @@
     object2.add_component<ComponentA>();
     object2.add_component<ComponentB>();
     Object object3("object3", &object2);
-    object3.add_component<ComponentA>();
+    // object3.add_component<ComponentA>();
     object3.add_component<ComponentB>();
     object3.add_component<ComponentC>();
 
-    //object1.print_family_tree();
+    object1.print_family_tree();
 
     Engine engine;
     engine.set_root_object(&object2);
