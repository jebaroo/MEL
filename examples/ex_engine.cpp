#include <MEL/Core/Timer.hpp>
#include <MEL/Engine/Component.hpp>
#include <MEL/Engine/Engine.hpp>
#include <MEL/Engine/Object.hpp>
#include <MEL/Logging/Log.hpp>
#include <MEL/Utility/Console.hpp>
#include <MEL/Utility/Windows/Keyboard.hpp>
#include <string>
#include <vector>
#include <MEL/Communications/Windows/MelShare.hpp>
#include <MEL/Math/Constants.hpp>

using namespace mel;

<<<<<<< HEAD
MelShare actuator_torque("torque");
=======
#define MAX_COMPONENT_FAMILY_DEPTH 10

class BaseObject {
public:
    static int next_family_id;
};

int BaseObject::next_family_id(0);

template <typename T>
struct Comp : public BaseObject
{
    static int family_id;
    static int id;

    Comp()
    {
        if (family_id == 0) {
            family_id = next_family_id + MAX_COMPONENT_FAMILY_DEPTH;
            next_family_id += MAX_COMPONENT_FAMILY_DEPTH;
        }
    }


protected:
    ~Comp() // objects should never be removed through pointers of this type
    {
    }
};

template <typename T> int Comp<T>::family_id(0);

class X :public Comp<X>
{
    // ...
};

class Y : public Comp<Y>
{
    // ...
};

class Z : public Comp<X> {

};


class ComponentA : public Component {
>>>>>>> d44a269a

double get_counts() {
    static double counts = 0;
    if (Keyboard::is_key_pressed(Key::Up))
        counts += 1;
    if (Keyboard::is_key_pressed(Key::Down))
        counts -= 1;
    return counts;
}

class Actuator : public Component {
public:
    void on_late_update() override {
        actuator_torque.write_data({ torque });
    }
    double torque;
};

class PositionSensor : public Component {
public:
    double position;
};


class Encoder : public PositionSensor {
public:

    Encoder(int counts_per_rev) : counts_per_rev(counts_per_rev) {}

    void on_update() override {
        counts = get_counts();
        position = 2 * PI * static_cast<double>(counts) /
                   static_cast<double>(counts_per_rev);
    }

    int counts_per_rev;
    int counts;
};

class Transmission : public Component {
public:
    Transmission(double ratio) : ratio(ratio) {}
    const double ratio;
};

class Joint : public Component {
public:
    Joint() {
        add_requirement<Actuator>();
        add_requirement<PositionSensor>();
        add_requirement<Transmission>();
    }

    void on_start() override {
        actuator     = get_component<Actuator>();
        pos_sensor = get_component<PositionSensor>();
        transmission = get_component<Transmission>();
    }

<<<<<<< HEAD
    void on_update() override {
        if (pos_sensor)
            position = pos_sensor->position;
        else
            position = 0.0;
        if (transmission)
            position *= transmission->ratio;
        if (actuator && transmission)
            actuator->torque = torque * transmission->ratio;
        else if (actuator)
            actuator->torque = torque;
    }    

    Actuator* actuator;
    PositionSensor* pos_sensor;
    Transmission* transmission;

    double position;
    double torque;
};

class Monitor : public Component {
public:
    Monitor() : ms("monitor"), data(3) {}
    void on_update() override {
        data[0] = get_component<Encoder>()->counts;
        data[1] = get_component<Joint>()->position;
        data[2] = get_component<Transmission>()->ratio;
        ms.write_data(data);
    }
    MelShare ms;
    std::vector<double> data;
};

int main(int argc, char* argv[]) {
=======

>>>>>>> d44a269a

    init_logger(Verbose, Warning);
    enable_realtime();

    Object joint1("joint1");
    joint1.add_component<Encoder>(2000);
    joint1.add_component<Joint>();
    joint1.add_component<Actuator>();
    joint1.add_component<Transmission>(1.0 / 20.0);
    joint1.add_component<Monitor>();
    Engine engine;
    engine.set_root_object(&joint1);
    engine.run(hertz(1000), seconds(60));

    return 0;
}

// COMPONENTS
// Actuator -> Motor
// Force Sensor
// Joint (if this then that)
// Limiter (different types)
// PDController
// PositionSensor -> Encoder
// VelocitySensor -> VirtualVelocitySensor
// Amplifier
// Module -> Input, Output, InputOutput, Encoder (rename), Velocity

// PREFAB OBJECTS
// Device (can be merged with Components)
// Robot (container of Joints)
// DAQ -> Q8USB

// CORE
// Clock
// Frequency
// Time
// Timer

// IDEAS
// - should DAQ derive from Engine?
// - order components and objects linearly in memory (this is impossible without a custom pool allocator)
// - multipe-root objects (make engine "root object")
// - add requirements with tuple!
// - can give unique ID with CRTP, e.g. class PositionSensor : public Component<PositionSensor>, but
//   inheritcan would have to look like class Encoder : public PositionSensor, so it'd have same ID<|MERGE_RESOLUTION|>--- conflicted
+++ resolved
@@ -12,58 +12,7 @@
 
 using namespace mel;
 
-<<<<<<< HEAD
 MelShare actuator_torque("torque");
-=======
-#define MAX_COMPONENT_FAMILY_DEPTH 10
-
-class BaseObject {
-public:
-    static int next_family_id;
-};
-
-int BaseObject::next_family_id(0);
-
-template <typename T>
-struct Comp : public BaseObject
-{
-    static int family_id;
-    static int id;
-
-    Comp()
-    {
-        if (family_id == 0) {
-            family_id = next_family_id + MAX_COMPONENT_FAMILY_DEPTH;
-            next_family_id += MAX_COMPONENT_FAMILY_DEPTH;
-        }
-    }
-
-
-protected:
-    ~Comp() // objects should never be removed through pointers of this type
-    {
-    }
-};
-
-template <typename T> int Comp<T>::family_id(0);
-
-class X :public Comp<X>
-{
-    // ...
-};
-
-class Y : public Comp<Y>
-{
-    // ...
-};
-
-class Z : public Comp<X> {
-
-};
-
-
-class ComponentA : public Component {
->>>>>>> d44a269a
 
 double get_counts() {
     static double counts = 0;
@@ -96,7 +45,7 @@
     void on_update() override {
         counts = get_counts();
         position = 2 * PI * static_cast<double>(counts) /
-                   static_cast<double>(counts_per_rev);
+            static_cast<double>(counts_per_rev);
     }
 
     int counts_per_rev;
@@ -118,12 +67,11 @@
     }
 
     void on_start() override {
-        actuator     = get_component<Actuator>();
+        actuator = get_component<Actuator>();
         pos_sensor = get_component<PositionSensor>();
         transmission = get_component<Transmission>();
     }
 
-<<<<<<< HEAD
     void on_update() override {
         if (pos_sensor)
             position = pos_sensor->position;
@@ -135,7 +83,7 @@
             actuator->torque = torque * transmission->ratio;
         else if (actuator)
             actuator->torque = torque;
-    }    
+    }
 
     Actuator* actuator;
     PositionSensor* pos_sensor;
@@ -159,9 +107,6 @@
 };
 
 int main(int argc, char* argv[]) {
-=======
-
->>>>>>> d44a269a
 
     init_logger(Verbose, Warning);
     enable_realtime();
@@ -204,7 +149,4 @@
 // IDEAS
 // - should DAQ derive from Engine?
 // - order components and objects linearly in memory (this is impossible without a custom pool allocator)
-// - multipe-root objects (make engine "root object")
-// - add requirements with tuple!
-// - can give unique ID with CRTP, e.g. class PositionSensor : public Component<PositionSensor>, but
-//   inheritcan would have to look like class Encoder : public PositionSensor, so it'd have same ID+// - multipe-root objects (make engine "root object")