#include <MEL/Math/Filter.hpp>
#include <MEL/Logging/Log.hpp>
#include <iostream>

namespace mel {

Filter::Filter(const std::vector<double>& b, const std::vector<double>& a) :
    Process(),
    b_(b),
    a_(a)
{
    if (a_.size() != b_.size()) {
        LOG(Error) << "Filter coefficient vector sizes do not match";
    }
    else if (a_.size() < 2) {
        LOG(Error) << "Coefficient vector must be longer than 1";
    }
    else {
        n_ = a_.size() - 1;
        s_ = std::vector<double>(n_, 0.0);
    }
}

double Filter::process(const double x, const Time& current_time) {
    double y;
    y = (s_[0] + b_[0] * x) / a_[0];
    for (std::size_t i = 0; i < n_ - 1; ++i) {
        s_[i] = s_[i + 1] + b_[i + 1] * x - a_[i + 1] * y;
    }
    s_[n_ - 1] = b_[n_] * x - a_[n_] * y;
<<<<<<< HEAD
    return y;
=======
}

void Filter::filter(const double& x, double& y) {
    if (length_ != 1) {
        LOG(Error) << "ERROR: Input vector does not match size of filter bank.";
        return;
    }
    filter_implementations_[0].filter(x, y);
}

void Filter::filter(const std::vector<double>& x, std::vector<double>& y) {

    if (x.size() != length_) {
        LOG(Error) << "ERROR: Input vector does not match size of filter bank.";
        return;
    }
    if (y.size() != length_) {
        LOG(Error) << "ERROR: Output vector does not match size of filter bank.";
        return;
    }

    for (std::size_t j = 0; j < length_; ++j) {
        filter_implementations_[j].filter(x[j], y[j]);
    }
>>>>>>> dcdd1c90
}

void Filter::reset() {
        s_ = std::vector<double>(n_, 0.0);
    }

//Filter::Filter() :
//    Filter({ 0.020083365564211, 0.040166731128423, 0.020083365564211 },
//           { 1.000000000000000, -1.561018075800718, 0.641351538057563 })
//{ }
//
////Filter::Filter(const std::vector<double>& b, const std::vector<double>& a) :
////    Filter(1, b, a)
////{ }
//
//Filter::Filter(const std::vector<double>& b, const std::vector<double>& a, int length) :
//    length_(length),
//    b_(b),
//    a_(a),
//    filter_implementations_(std::vector<FilterImplementation>(length, FilterImplementation(b, a)))
//{ }
//
//FilterImplementation::FilterImplementation(const std::vector<double>& b, const std::vector<double>& a) :
//    b_(b),
//    a_(a)
//{
//    if (a_.size() != b_.size()) {
//        std::cout << "ERROR: Coefficient vector sizes do not match." << std::endl;
//    }
//    else if (a_.size() < 2) {
//        std::cout << "ERROR: Coefficient vector must be longer than 1." << std::endl;
//    }
//    else {
//        n_ = a_.size() - 1;
//        s_ = std::vector<double>(n_, 0.0);
//    }
//}
//
//
//void FilterImplementation::filter(const double& x, double& y) {
//    y = (s_[0] + b_[0] * x) / a_[0];
//    for (std::size_t i = 0; i < n_ - 1; ++i) {
//        s_[i] = s_[i + 1] + b_[i + 1] * x - a_[i + 1] * y;
//    }
//    s_[n_ - 1] = b_[n_] * x - a_[n_] * y;
//}
//
//void Filter::filter(const double& x, double& y) {
//    if (length_ != 1) {
//        std::cout << "ERROR: Input vector does not match size of filter bank." << std::endl;
//        return;
//    }
//    filter_implementations_[0].filter(x, y);
//}
//
//void Filter::filter(const std::vector<double>& x, std::vector<double>& y) {
//
//    if (x.size() != length_) {
//        std::cout << "ERROR: Input vector does not match size of filter bank." << std::endl;
//        return;
//    }
//    if (y.size() != length_) {
//        std::cout << "ERROR: Output vector does not match size of filter bank." << std::endl;
//        return;
//    }
//
//    for (std::size_t j = 0; j < length_; ++j) {
//        filter_implementations_[j].filter(x[j], y[j]);
//    }
//}
//
//void Filter::reset() {
//    for (std::size_t j = 0; j < length_; ++j) {
//        filter_implementations_[j].reset();
//    }
//}
//
//void FilterImplementation::reset() {
//    s_ = std::vector<double>(n_, 0.0);
//}

} // namespace mel<|MERGE_RESOLUTION|>--- conflicted
+++ resolved
@@ -28,113 +28,15 @@
         s_[i] = s_[i + 1] + b_[i + 1] * x - a_[i + 1] * y;
     }
     s_[n_ - 1] = b_[n_] * x - a_[n_] * y;
-<<<<<<< HEAD
     return y;
-=======
 }
 
-void Filter::filter(const double& x, double& y) {
-    if (length_ != 1) {
-        LOG(Error) << "ERROR: Input vector does not match size of filter bank.";
-        return;
-    }
-    filter_implementations_[0].filter(x, y);
-}
 
-void Filter::filter(const std::vector<double>& x, std::vector<double>& y) {
 
-    if (x.size() != length_) {
-        LOG(Error) << "ERROR: Input vector does not match size of filter bank.";
-        return;
-    }
-    if (y.size() != length_) {
-        LOG(Error) << "ERROR: Output vector does not match size of filter bank.";
-        return;
-    }
 
-    for (std::size_t j = 0; j < length_; ++j) {
-        filter_implementations_[j].filter(x[j], y[j]);
-    }
->>>>>>> dcdd1c90
-}
 
 void Filter::reset() {
         s_ = std::vector<double>(n_, 0.0);
     }
 
-//Filter::Filter() :
-//    Filter({ 0.020083365564211, 0.040166731128423, 0.020083365564211 },
-//           { 1.000000000000000, -1.561018075800718, 0.641351538057563 })
-//{ }
-//
-////Filter::Filter(const std::vector<double>& b, const std::vector<double>& a) :
-////    Filter(1, b, a)
-////{ }
-//
-//Filter::Filter(const std::vector<double>& b, const std::vector<double>& a, int length) :
-//    length_(length),
-//    b_(b),
-//    a_(a),
-//    filter_implementations_(std::vector<FilterImplementation>(length, FilterImplementation(b, a)))
-//{ }
-//
-//FilterImplementation::FilterImplementation(const std::vector<double>& b, const std::vector<double>& a) :
-//    b_(b),
-//    a_(a)
-//{
-//    if (a_.size() != b_.size()) {
-//        std::cout << "ERROR: Coefficient vector sizes do not match." << std::endl;
-//    }
-//    else if (a_.size() < 2) {
-//        std::cout << "ERROR: Coefficient vector must be longer than 1." << std::endl;
-//    }
-//    else {
-//        n_ = a_.size() - 1;
-//        s_ = std::vector<double>(n_, 0.0);
-//    }
-//}
-//
-//
-//void FilterImplementation::filter(const double& x, double& y) {
-//    y = (s_[0] + b_[0] * x) / a_[0];
-//    for (std::size_t i = 0; i < n_ - 1; ++i) {
-//        s_[i] = s_[i + 1] + b_[i + 1] * x - a_[i + 1] * y;
-//    }
-//    s_[n_ - 1] = b_[n_] * x - a_[n_] * y;
-//}
-//
-//void Filter::filter(const double& x, double& y) {
-//    if (length_ != 1) {
-//        std::cout << "ERROR: Input vector does not match size of filter bank." << std::endl;
-//        return;
-//    }
-//    filter_implementations_[0].filter(x, y);
-//}
-//
-//void Filter::filter(const std::vector<double>& x, std::vector<double>& y) {
-//
-//    if (x.size() != length_) {
-//        std::cout << "ERROR: Input vector does not match size of filter bank." << std::endl;
-//        return;
-//    }
-//    if (y.size() != length_) {
-//        std::cout << "ERROR: Output vector does not match size of filter bank." << std::endl;
-//        return;
-//    }
-//
-//    for (std::size_t j = 0; j < length_; ++j) {
-//        filter_implementations_[j].filter(x[j], y[j]);
-//    }
-//}
-//
-//void Filter::reset() {
-//    for (std::size_t j = 0; j < length_; ++j) {
-//        filter_implementations_[j].reset();
-//    }
-//}
-//
-//void FilterImplementation::reset() {
-//    s_ = std::vector<double>(n_, 0.0);
-//}
-
-} // namespace mel+} // mel