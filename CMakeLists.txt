--- conflicted
+++ resolved
@@ -31,27 +31,15 @@
 # USER OPTIONS
 #===============================================================================
 
-<<<<<<< HEAD
 option(QUANSER    "Turn ON if compiling for Quanser hardware"                  OFF) # e.g. Q8 USB, Q2 USB
 option(NI_DAQ     "Turn ON if compiling for NI DAQmx compatible hardware"      OFF) # e.g. NI myDAQ
 option(NI_X64     "Turn ON if compiling for NI Intel x64 embeded hardware"     OFF) # e.g. NI cRIO
-option(NI_ARM     "Turn ON if compiling for NI Intel x64 embeded hardware"     ON ) # e.g. NI myRIO
+option(NI_ARM     "Turn ON if compiling for NI Intel x64 embeded hardware"     OFF) # e.g. NI myRIO
 option(SENSORAY   "Turn ON if compiling for Sensoray hardware"                 OFF) # e.g. Sensoray 826
 option(MYO        "Turn ON if compiling for Thalmic Labs Myo Armband"          OFF)
 option(EXAMPLES   "Turn ON to build example executable(s)"                     OFF)
-option(TESTS      "Turn ON to build test executable(s)"                        ON )
+option(TESTS      "Turn ON to build test executable(s)"                        OFF)
 option(BUILD_DOC  "Turn ON to build MEL documentation"                         OFF)
-=======
-option(QUANSER    "Turn ON if compiling for Quanser hardware"               OFF) # e.g. Q8 USB, Q2 USB
-option(NI_DAQ     "Turn ON if compiling for NI DAQmx compatible hardware"   OFF) # e.g. NI myDAQ
-option(NI_X64     "Turn ON if compiling for NI Intel x64 embeded hardware"  OFF) # e.g. NI cRIO
-option(NI_ARM     "Turn ON if compiling for NI Intel x64 embeded hardware"  OFF) # e.g. NI myRIO
-option(SENSORAY   "Turn ON if compiling for Sensoray hardware"              OFF) # e.g. Sensoray 826
-option(MYO        "Turn ON if compiling for Thalmic Labs Myo Armband"       OFF)
-option(EXAMPLES   "Turn ON to build example executable(s)"                  ON )
-option(TESTS      "Turn ON to build test executable(s)"                     OFF)
-option(BUILD_DOC  "Turn ON to build MEL documentation"                      OFF)
->>>>>>> 704393d4
 
 set(QUANSER_ROOT  "/Program Files/Quanser"                    CACHE FILEPATH "Absolute path to Quanser installation directory.")
 set(NI_ROOT       "/Program Files (x86)/National Instruments" CACHE FILEPATH "Absolute path to NI installation directory.")
